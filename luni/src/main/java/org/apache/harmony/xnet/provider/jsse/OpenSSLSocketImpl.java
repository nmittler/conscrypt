--- conflicted
+++ resolved
@@ -480,35 +480,14 @@
             }
             // END android-added
 
-<<<<<<< HEAD
             int sslSessionNativePointer;
             try {
                 sslSessionNativePointer = NativeCrypto.SSL_do_handshake(sslNativePointer, fd, this,
                                                                         getSoTimeout(), client);
             } catch (CertificateException e) {
-                throw new SSLPeerUnverifiedException(e.getMessage());
-=======
-        int sslSessionNativePointer;
-        try {
-            sslSessionNativePointer = NativeCrypto.SSL_do_handshake(sslNativePointer, fd, this,
-                                                                    getSoTimeout(), client);
-        } catch (CertificateException e) {
-            SSLHandshakeException exception = new SSLHandshakeException(e.getMessage());
-            exception.initCause(e);
-            throw exception;
-        }
-        byte[] sessionId = NativeCrypto.SSL_SESSION_session_id(sslSessionNativePointer);
-        sslSession = (OpenSSLSessionImpl) sessionContext.getSession(sessionId);
-        if (sslSession != null) {
-            sslSession.lastAccessedTime = System.currentTimeMillis();
-            LoggerHolder.logger.fine("Reused cached session for "
-                                     + getInetAddress() + ".");
-            NativeCrypto.SSL_SESSION_free(sslSessionNativePointer);
-        } else {
-            if (!enableSessionCreation) {
-                // Should have been prevented by NativeCrypto.SSL_set_session_creation_enabled
-                throw new IllegalStateException("SSL Session may not be created");
->>>>>>> edc307bd
+                SSLHandshakeException wrapper = new SSLHandshakeException(e.getMessage());
+                wrapper.initCause(e);
+                throw wrapper;
             }
             byte[] sessionId = NativeCrypto.SSL_SESSION_session_id(sslSessionNativePointer);
             sslSession = (OpenSSLSessionImpl) sessionContext.getSession(sessionId);
@@ -865,7 +844,8 @@
                 if (byteCount == 0) {
                     return;
                 }
-                NativeCrypto.SSL_write(sslNativePointer, fd, OpenSSLSocketImpl.this, buf, offset, byteCount);
+                NativeCrypto.SSL_write(sslNativePointer, fd, OpenSSLSocketImpl.this,
+                                       buf, offset, byteCount);
             }
         }
     }

--- conflicted
+++ resolved
@@ -7677,19 +7677,6 @@
         OWNERSHIP_TRANSFERRED(cert);
     }
 
-<<<<<<< HEAD
-=======
-    int ret = SSL_use_certificate(ssl, serverCert.get());
-    if (ret != 1) {
-        ALOGE("%s", ERR_error_string(ERR_peek_error(), NULL));
-        throwSSLExceptionWithSslErrors(env, ssl, SSL_ERROR_NONE, "Error setting certificate");
-        safeSslClear(ssl);
-        JNI_TRACE("ssl=%p NativeCrypto_SSL_use_certificate => SSL_use_certificate error", ssl);
-        return;
-    }
-    OWNERSHIP_TRANSFERRED(serverCert);
-
->>>>>>> 7ca20497
     int chainResult = SSL_use_certificate_chain(ssl, chain.get());
     if (chainResult == 0) {
         throwSSLExceptionWithSslErrors(env, ssl, SSL_ERROR_NONE, "Error setting certificate chain");
